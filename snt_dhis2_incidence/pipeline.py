--- conflicted
+++ resolved
@@ -45,25 +45,6 @@
     help="Which reporting rate method to use for the analysis. Note: Reporting rate was calculated"
     " previously, and is simply imported here",
     choices=["dataset", "dataelement"],
-<<<<<<< HEAD
-=======
-    type=str,
-    required=True,
-)
-@parameter(
-    "reprate_delement_method_numerator",
-    name="For reporting rate 'Data Element', select method used for numerator",
-    help="Applicable only if using reporting rate method 'dataelement'",
-    choices=["n1", "n2", "Not applicable"],
-    type=str,
-    required=True,
-)
-@parameter(
-    "reprate_delement_method_denominator",
-    name="For reporting rate 'Data Element', select method used for denominator",
-    help="Applicable only if using reporting rate method 'dataelement'",
-    choices=["d1", "d2", "Not applicable"],
->>>>>>> ac6a5a60
     type=str,
     required=True,
 )
@@ -121,13 +102,6 @@
     routine_data_choice: str,
     outlier_detection_method: str,
     reporting_rate_method: str,
-<<<<<<< HEAD
-    # reprate_delement_method_numerator: str,
-    # reprate_delement_method_denominator: str,
-=======
-    reprate_delement_method_numerator: str,
-    reprate_delement_method_denominator: str,
->>>>>>> ac6a5a60
     use_csb_data: bool,
     use_adjusted_population: bool,
     run_report_only: bool,
@@ -190,13 +164,6 @@
                     "ROUTINE_DATA_CHOICE": routine_data_choice,
                     "OUTLIER_DETECTION_METHOD": outlier_detection_method,
                     "REPORTING_RATE_METHOD": reporting_rate_method,
-<<<<<<< HEAD
-                    # "REPRATE_DELEMENT_METHOD_NUMERATOR": reprate_delement_method_numerator,
-                    # "REPRATE_DELEMENT_METHOD_DENOMINATOR": reprate_delement_method_denominator,
-=======
-                    "REPRATE_DELEMENT_METHOD_NUMERATOR": reprate_delement_method_numerator,
-                    "REPRATE_DELEMENT_METHOD_DENOMINATOR": reprate_delement_method_denominator,
->>>>>>> ac6a5a60
                     "USE_CSB_DATA": use_csb_data,
                     "USE_ADJUSTED_POPULATION": use_adjusted_population,
                     "ROOT_PATH": root_path.as_posix(),
